import pandas as pd
import numpy as np
import matplotlib.pyplot as plt
import seaborn as sns
from src.dataloaders.abstract import DataCombiner

def main():
    # Load data for all tasks you want to analyze
    # tasks = ['taubench_retail', 'usaco', 'test','taubench', 'swebench', 'react', 'planexec', 'ipfuncall', 'inspect', 'gaia', 'fullcode', 'cybench', 'agentharm_', 'agentharm_benign']  # Add your task names here
<<<<<<< HEAD
    # tasks = ['gaia', 'cybench', 'taubench', 'taubench_retail' , 'agentharm_']
    tasks = ['taubench_airline']
    cols = ['model_name_short', 'total_cost', 'benchmark_name', 'agent_name']
=======
    tasks = ['gaia', 'cybench', 'taubench', 'taubench_retail' , 'agentharm_']
    cols = ['model_name_short', 'total_cost', 'benchmark_name', 'agent_name', 'agent_name_short']
>>>>>>> dc44d9a0
    all_data = []
    all_data = pd.DataFrame()
    for task in tasks:
        try:
            combiner = DataCombiner(task)
            df = combiner.load()
            df = df[cols]
            print(df.head())
            all_data = pd.concat([all_data, df])
        except Exception as e:
            print(f"Error loading task {task}: {e}")

    df = all_data
    print(df.keys())
    model_total_usage = df.groupby(['model_name_short', 'benchmark_name'])[['total_cost']].mean()
    benchmark_total_usage = df.groupby(['agent_name_short', 'benchmark_name'])[['total_cost']].mean()
    model_total_usage.to_csv('model_total_usage.csv')
    benchmark_total_usage.to_csv('benchmark_total_usage.csv')

    # mean cost of models across benchmarks
    model_mean_cost = model_total_usage.groupby('model_name_short')['total_cost'].mean().reset_index()
    model_mean_cost = model_mean_cost.rename(columns={'total_cost':'mean_cost'})
    model_mean_cost.to_csv('data/model_mean_cost.csv')

    # mean cost of agents across benchmarks
    agent_mean_cost =  benchmark_total_usage.groupby('agent_name_short')['total_cost'].mean().reset_index()
    agent_mean_cost = agent_mean_cost.rename(columns={'total_cost':'mean_cost'})
    agent_mean_cost.to_csv('data/agent_mean_cost.csv')

if __name__ == "__main__":
    main()<|MERGE_RESOLUTION|>--- conflicted
+++ resolved
@@ -7,14 +7,9 @@
 def main():
     # Load data for all tasks you want to analyze
     # tasks = ['taubench_retail', 'usaco', 'test','taubench', 'swebench', 'react', 'planexec', 'ipfuncall', 'inspect', 'gaia', 'fullcode', 'cybench', 'agentharm_', 'agentharm_benign']  # Add your task names here
-<<<<<<< HEAD
     # tasks = ['gaia', 'cybench', 'taubench', 'taubench_retail' , 'agentharm_']
     tasks = ['taubench_airline']
     cols = ['model_name_short', 'total_cost', 'benchmark_name', 'agent_name']
-=======
-    tasks = ['gaia', 'cybench', 'taubench', 'taubench_retail' , 'agentharm_']
-    cols = ['model_name_short', 'total_cost', 'benchmark_name', 'agent_name', 'agent_name_short']
->>>>>>> dc44d9a0
     all_data = []
     all_data = pd.DataFrame()
     for task in tasks:
