from abc import ABC
import json 
from glob import glob 
import os 
import pandas as pd 
import numpy as np
from .config import DATA_DIR

# final dataset 
# columns: 
# - config details
    # - agent name
    # - dataset name
    # - task name
    # - model name
    # - ...
# - metrics 
    # - accuracy 
    # - pass@k
    # - ...

class DataCombiner:
    def __init__(self, task_name: str, data_dir: str = DATA_DIR):
        self.task_name = task_name
        self.data_dir = data_dir
        self.data_paths = glob(os.path.join(data_dir, f"{task_name}*.json"))

    def load(self):
        self.data = [DataLoader(data_path) for data_path in self.data_paths]
        self.df = pd.DataFrame([d.return_row() for d in self.data])
        return self.df



class DataLoader(ABC):
    """
    abstract method to harmonize all the different data formats 
    """
    def __init__(self, data_path: str):
        self.data_path = data_path
        self.data = self._load_data()
        self.config = self._load_config()

        self.config['agent_name_short'] = self.config['agent_name'].split(' (')[-2]
        self.config['model_name_short'] = self.config['agent_name'].split(' (')[-1].split(')')[0]
    
    def _load_data(self):
        with open(self.data_path, 'r') as f:
            data = json.load(f)
        return data
    
    def _load_config(self):
        return self.data['config']
    
    def return_row(self):
        return {**self.config, **self.return_metrics()}

    def return_metrics(self):
        # return all the metrics we care about.
<<<<<<< HEAD
        return {'accuracy': self.return_accuracy(), 'total_cost': self.return_total_cost()}
=======
        return {'accuracy': self.return_accuracy(), 'total_tokens': self.return_total_tokens(), 'total_cost': self.return_total_cost()}
>>>>>>> 8690c64f

    def return_accuracy(self):
        return self.data['results']['accuracy']

    def return_total_tokens(self):
        try:
            return next(iter(self.return_token_usages().values()))['total_tokens']
        except:
            try: 
                vals  = next(iter(self.return_token_usages.values()))
                total_tokens = sum(vals.values())
            except:
                pass
            return None
    
    def return_token_usages(self):
        return self.data['total_usage']
    
    def return_total_cost(self):
        return self.data['results']['total_cost']

    def pass_at_k(self, n, k):
        """
        :param n: total number of samples
        :param c: number of correct samples
        :param k: k in pass@$k$
        """
        # calculate c here # 

        #                  
        pass 
        # if n - c < k: return 1.0
        # return 1.0 - np.prod(1.0 - k / np.arange(n - c + 1, n + 1))

<<<<<<< HEAD
    def return_total_cost(self):
        return self.data['results']['total_cost']

=======
>>>>>>> 8690c64f
    def pass_to_the_k():
        pass 

    def win_rate(self):
        pass

    def __repr__(self):
        return f"DataLoader(agent_name={self.config['agent_name']}, benchmark_name={self.config['benchmark_name']})"

if __name__ == "__main__": 
    data_path = '/scratch/gpfs/vv7118/models/hub/datasets--agent-evals--agent_traces/snapshots/8831400af880b37c06a15026f661f726160a44c2/taubench_retail_1740413575.json'
    data_loader = DataLoader(data_path)
    print(data_loader.data.keys())
    print(data_loader.return_accuracy())
    print(data_loader.return_row())

    combiner = DataCombiner('taubench_retail')
    df = combiner.load()
    print(df)<|MERGE_RESOLUTION|>--- conflicted
+++ resolved
@@ -57,11 +57,7 @@
 
     def return_metrics(self):
         # return all the metrics we care about.
-<<<<<<< HEAD
-        return {'accuracy': self.return_accuracy(), 'total_cost': self.return_total_cost()}
-=======
         return {'accuracy': self.return_accuracy(), 'total_tokens': self.return_total_tokens(), 'total_cost': self.return_total_cost()}
->>>>>>> 8690c64f
 
     def return_accuracy(self):
         return self.data['results']['accuracy']
@@ -96,12 +92,7 @@
         # if n - c < k: return 1.0
         # return 1.0 - np.prod(1.0 - k / np.arange(n - c + 1, n + 1))
 
-<<<<<<< HEAD
-    def return_total_cost(self):
-        return self.data['results']['total_cost']
 
-=======
->>>>>>> 8690c64f
     def pass_to_the_k():
         pass 
 
