import pandas as pd
import seaborn as sns
import matplotlib.pyplot as plt
from tabulate import tabulate

benchmark_win_rates = pd.read_csv('benchmark_win_rates.csv')
model_win_rates = pd.read_csv('model_win_rates.csv')
grouped_df = benchmark_win_rates.groupby('benchmark_name')
dfs_dict = {category: group for category, group in grouped_df}
sns.set_theme(style="whitegrid", palette="muted") 

def benchmark_win_rate_bar(dfs_dict):
    """
    Plot the win rates for each model by benchmark.
    
    Args:
        agg_df: Dictionary of dataframes with win rates for each model
    """
    for category, dataframe in dfs_dict.items():
        # Sort by win rate
        sorted_df = dataframe.sort_values('overall_win_rate', ascending=False)
        # Create bar plot
        ax = sns.barplot(x='model_name_short', y='overall_win_rate', data=sorted_df, hue='model_name_short', palette='magma')
        plt.title(f'Model win rates for {category}')

        plt.xlabel('Model')
        plt.ylabel('Win Rate')
        plt.xticks(rotation=45, ha='right')
        plt.tight_layout()

        # Add win rate values to bar plot
        for p in ax.patches:
            ax.annotate(f'{p.get_height():.2f}', (p.get_x() + p.get_width() / 2., p.get_height()),
                    ha='center', va='center', fontsize=12, color='black', xytext=(0, 5), textcoords='offset points')

        # Add horizontal gridlines
        plt.grid(True, axis='y', linestyle='--', alpha=0.7)

        category = category.split('/')[-1] 
        plt.savefig(f'visualizations/plots_by_benchmark/{category}_model_win_rates')
        plt.close()

def benchmark_win_rate_bar_full(grouped_df):
    """
    Plot the win rates for each model by benchmark as a grid.
    
    Args:
        grouped_df: DataFrame grouped by benchmark
    """
    sorted_groups = [group.sort_values(by='overall_win_rate', ascending=False) for _, group in grouped_df]

    num_groups = len(sorted_groups)
    # Number of columns in the grid
    cols = 5  
    rows = (num_groups // cols) + (num_groups % cols > 0)

    fig, axes = plt.subplots(rows, cols, figsize=(20, 10))

    # Flatten the axes array
    axes = axes.flatten()

    for i, (group) in enumerate(sorted_groups):
        category = group['benchmark_name'].iloc[0]
        ax = axes[i]
        ax = sns.barplot(x='model_name_short', y='overall_win_rate', data=group, hue='model_name_short', palette='magma', ax=ax) # Create a bar plot for each group
        ax.set_title(f'{category}', fontsize=14)
        ax.set_xlabel('Model')
        ax.set_ylabel('Win Rate')
        ax.tick_params(axis='x', rotation=90, labelsize=7)

        # Add win rate values to bar plot
        for p in ax.patches:
            ax.annotate(f'{p.get_height():.2f}', (p.get_x() + p.get_width() / 2., p.get_height()),
                    ha='center', va='center', fontsize=5, color='black', xytext=(0, 5), textcoords='offset points')

    # Hide empty subplots
    for j in range(i + 1, len(axes)):
        axes[j].axis('off')
    # Fix spacing
    plt.tight_layout()

    plt.savefig('visualizations/grouped_bar_plots.png', dpi=300)


def model_win_rate_bar(model_win_rates):
    """
    Plot the win rates for each model.
    
    Args:
        model_win_rates: DataFrame with win rates for each model
    """

    plt.figure(figsize=(12, 6))
    # Sort by win rate
    sorted_df = model_win_rates.sort_values('overall_win_rate', ascending=False)
    # Create bar plot
    ax = sns.barplot(x='model_name_short', y='overall_win_rate', data=sorted_df, hue='model_name_short', palette='magma')
    
    plt.title('Model Win Rates')
    plt.xlabel('Model')
    plt.ylabel('Win Rate')
    plt.xticks(rotation=45, ha='right')
    plt.tight_layout()

    # Add win rate values to bar
    for p in ax.patches:
            ax.annotate(f'{p.get_height():.2f}', (p.get_x() + p.get_width() / 2., p.get_height()),
                    ha='center', va='center', fontsize=12, color='black', xytext=(0, 5), textcoords='offset points')

    # Add horizontal gridlines
    plt.grid(True, axis='y', linestyle='--', alpha=0.7)

    plt.savefig(f'visualizations/model_win_rates.png')
    

def create_tables(grouped_df):
    """
    Create a table with win rates for each model by benchmark
    
    Args:
    
        grouped_df: DataFrame grouped by benchmark
    """
    grouped_output_file = 'visualizations/tables_by_benchmark.md'

    # Open the file 
    with open(grouped_output_file, 'w') as file:
        # For each group and save the table to the file
        for category, group in grouped_df:
            group = group.drop(columns=['benchmark_name', 'win_rate_mean', 'win_rate_std', 'win_rate_count', 'wins_sum', 'comparisons_sum'])
            file.write(f"\n{category} win rate:\n")
            # Format the table and write it to the file
            formatted_table = tabulate(group, headers='keys', tablefmt='pretty', showindex=False)
            file.write(formatted_table + "\n\n")

def grid_scatter_by_benchmark(tasks, merged_df, x_axis, y_axis, x_label, y_label, num_cols, filename):
    """
    Create scatter plots in a grid comparing metrics for each benchmark
    
    Args:
        tasks: names of benchmarks to group by
        merged_df: dataframe with data to plot
        x_axis: metric 1 being compared
        y_axis: metric 2 being compared
        x_label: x-axis label
        y_label: y-axis label
        num_cols: number of columns in grid
        filename: final plot name
    """

    # Calculate the grid dimensions based on the number of tasks
    n_tasks = len(tasks)
    n_cols = min(num_cols, n_tasks)  # Maximum 3 columns
    n_rows = (n_tasks + n_cols - 1) // n_cols  
    
    # Create a single figure with subplots
    fig, axes = plt.subplots(n_rows, n_cols, figsize=(35, 5 * n_rows))
    
    if n_tasks == 1:
        axes = np.array([axes])
    
    # Flatten the axes array for easy iteration
    axes = axes.flatten()

    for idx, task in enumerate(tasks):
        ax = axes[idx]
        df_t = merged_df[merged_df['benchmark_name'] == task]
        benchmark_name = task 
    
        # Create scatter plot
        scatter = ax.scatter(df_t[x_axis], df_t[y_axis], alpha=0.5)
    
        # Annotate each point with the model name
        for i, row in df_t.iterrows():
            ax.annotate(row['model_name_short'], 
                        (row[x_axis], row[y_axis]),
                        xytext=(5, 5),
                        textcoords='offset points',
                        fontsize=8)
    
        ax.set_title(benchmark_name)
        ax.set_xlabel(x_label)
        ax.set_ylabel(y_label)
    
    # Hide any unused subplots
    for idx in range(n_tasks, len(axes)):
        axes[idx].set_visible(False)
    
    plt.tight_layout()  # Adjust layout to make room for annotations
    plt.savefig(f'visualizations/{filename}', dpi=300)
<<<<<<< HEAD
=======

def cost_win_rate():
    model_costs = pd.read_csv('model_total_usage.csv')
    model_winrates = pd.read_csv('benchmark_win_rates.csv')
    df_m = model_winrates.merge(model_costs, on=['model_name_short', 'benchmark_name'], how='left')
    tasks = df_m['benchmark_name'].unique()
    grid_scatter_by_benchmark(tasks, df_m, 'total_cost', 'win_rate_mean', 'Total Cost', 'Mean Win Rate', 4, 'cost_win_rate.png')

def accuracy_win_rate():
    model_accuracy = pd.read_csv('model_accuracy.csv')
    model_winrates = pd.read_csv('benchmark_win_rates.csv')
    # Merge with win rates to compare model win rates with model accuracy
    cost_accuracy = model_winrates.merge(model_accuracy, on=['model_name_short', 'benchmark_name'], how='left')
    tasks = cost_accuracy['benchmark_name'].unique()
    grid_scatter_by_benchmark(tasks, cost_accuracy, 'accuracy', 'overall_win_rate', 'Accuracy', 'Overall Win Rate', 4, 'accuracy_win_rate.png')
>>>>>>> ea4aadbc

def cost_win_rate():
    model_costs = pd.read_csv('model_total_usage.csv')
    model_winrates = pd.read_csv('benchmark_win_rates.csv')
    df_m = model_winrates.merge(model_costs, on=['model_name_short', 'benchmark_name'], how='left')
    tasks = df_m['benchmark_name'].unique()
    grid_scatter_by_benchmark(tasks, df_m, 'total_cost', 'win_rate_mean', 'Total Cost', 'Mean Win Rate', 4, 'cost_win_rate.png')

<<<<<<< HEAD
def accuracy_win_rate():
    model_accuracy = pd.read_csv('model_accuracy.csv')
    model_winrates = pd.read_csv('benchmark_win_rates.csv')
    # Merge with win rates to compare model win rates with model accuracy
    cost_accuracy = model_winrates.merge(model_accuracy, on=['model_name_short', 'benchmark_name'], how='left')
    tasks = cost_accuracy['benchmark_name'].unique()
    grid_scatter_by_benchmark(tasks, cost_accuracy, 'accuracy', 'overall_win_rate', 'Accuracy', 'Overall Win Rate', 4, 'accuracy_win_rate.png')


=======
>>>>>>> ea4aadbc
model_win_rate_bar(model_win_rates)
benchmark_win_rate_bar_full(grouped_df)
benchmark_win_rate_bar(dfs_dict)
create_tables(grouped_df)
<<<<<<< HEAD
cost_win_rate()
accuracy_win_rate()
=======
tokens_win_rate()
>>>>>>> ea4aadbc

<|MERGE_RESOLUTION|>--- conflicted
+++ resolved
@@ -187,53 +187,14 @@
         axes[idx].set_visible(False)
     
     plt.tight_layout()  # Adjust layout to make room for annotations
-    plt.savefig(f'visualizations/{filename}', dpi=300)
-<<<<<<< HEAD
-=======
-
-def cost_win_rate():
-    model_costs = pd.read_csv('model_total_usage.csv')
-    model_winrates = pd.read_csv('benchmark_win_rates.csv')
-    df_m = model_winrates.merge(model_costs, on=['model_name_short', 'benchmark_name'], how='left')
-    tasks = df_m['benchmark_name'].unique()
-    grid_scatter_by_benchmark(tasks, df_m, 'total_cost', 'win_rate_mean', 'Total Cost', 'Mean Win Rate', 4, 'cost_win_rate.png')
-
-def accuracy_win_rate():
-    model_accuracy = pd.read_csv('model_accuracy.csv')
-    model_winrates = pd.read_csv('benchmark_win_rates.csv')
-    # Merge with win rates to compare model win rates with model accuracy
-    cost_accuracy = model_winrates.merge(model_accuracy, on=['model_name_short', 'benchmark_name'], how='left')
-    tasks = cost_accuracy['benchmark_name'].unique()
-    grid_scatter_by_benchmark(tasks, cost_accuracy, 'accuracy', 'overall_win_rate', 'Accuracy', 'Overall Win Rate', 4, 'accuracy_win_rate.png')
->>>>>>> ea4aadbc
-
-def cost_win_rate():
-    model_costs = pd.read_csv('model_total_usage.csv')
-    model_winrates = pd.read_csv('benchmark_win_rates.csv')
-    df_m = model_winrates.merge(model_costs, on=['model_name_short', 'benchmark_name'], how='left')
-    tasks = df_m['benchmark_name'].unique()
-    grid_scatter_by_benchmark(tasks, df_m, 'total_cost', 'win_rate_mean', 'Total Cost', 'Mean Win Rate', 4, 'cost_win_rate.png')
-
-<<<<<<< HEAD
-def accuracy_win_rate():
-    model_accuracy = pd.read_csv('model_accuracy.csv')
-    model_winrates = pd.read_csv('benchmark_win_rates.csv')
-    # Merge with win rates to compare model win rates with model accuracy
-    cost_accuracy = model_winrates.merge(model_accuracy, on=['model_name_short', 'benchmark_name'], how='left')
-    tasks = cost_accuracy['benchmark_name'].unique()
-    grid_scatter_by_benchmark(tasks, cost_accuracy, 'accuracy', 'overall_win_rate', 'Accuracy', 'Overall Win Rate', 4, 'accuracy_win_rate.png')
-
-
-=======
->>>>>>> ea4aadbc
-model_win_rate_bar(model_win_rates)
-benchmark_win_rate_bar_full(grouped_df)
-benchmark_win_rate_bar(dfs_dict)
-create_tables(grouped_df)
-<<<<<<< HEAD
-cost_win_rate()
-accuracy_win_rate()
-=======
+    plt.savefig('visualizations/tokens_win_rate.png', dpi=300)
+
+
+
+
+# model_win_rate_bar(model_win_rates)
+# benchmark_win_rate_bar_full(grouped_df)
+# benchmark_win_rate_bar(dfs_dict)
+# create_tables(grouped_df)
 tokens_win_rate()
->>>>>>> ea4aadbc
-
+
